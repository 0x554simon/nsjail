/*

   nsjail - cmdline parsing

   -----------------------------------------

   Copyright 2014 Google Inc. All Rights Reserved.

   Licensed under the Apache License, Version 2.0 (the "License");
   you may not use this file except in compliance with the License.
   You may obtain a copy of the License at

     http://www.apache.org/licenses/LICENSE-2.0

   Unless required by applicable law or agreed to in writing, software
   distributed under the License is distributed on an "AS IS" BASIS,
   WITHOUT WARRANTIES OR CONDITIONS OF ANY KIND, either express or implied.
   See the License for the specific language governing permissions and
   limitations under the License.

*/

#include "cmdline.h"

#include <ctype.h>
#include <errno.h>
#include <fcntl.h>
#include <getopt.h>
#include <grp.h>
#include <limits.h>
#include <pwd.h>
#include <stdbool.h>
#include <stdio.h>
#include <stdlib.h>
#include <string.h>
#include <strings.h>
#include <sys/mount.h>
#include <sys/personality.h>
#include <sys/stat.h>
#include <sys/time.h>
#include <sys/types.h>
#include <unistd.h>

#include "log.h"
#include "util.h"

struct custom_option {
	struct option opt;
	const char *descr;
};

/* *INDENT-OFF* */
struct custom_option custom_opts[] = {
    {{"help", no_argument, NULL, 'h'}, "Help plz.."},
    {{"mode", required_argument, NULL, 'M'},
     "Execution mode (default: o [MODE_STANDALONE_ONCE]):\n"
     "\tl: Wait for connections on a TCP port (specified with --port) "
     "[MODE_LISTEN_TCP]\n"
     "\to: Immediately launch a single process on the console using "
     "clone/execve [MODE_STANDALONE_ONCE]\n"
     "\te: Immediately launch a single process on the console using execve "
     "[MODE_STANDALONE_EXECVE]\n"
     "\tr: Immediately launch a single process on the console, keep doing it "
     "forever [MODE_STANDALONE_RERUN]"},
    {{"chroot", required_argument, NULL, 'c'}, "Directory containing / of the jail (default: none)"},
    {{"rw", no_argument, NULL, 0x601}, "Mount / and /proc as RW (default: RO)"},
    {{"user", required_argument, NULL, 'u'}, "Username/uid of processess inside the jail (default: your current uid). You can also use inside_ns_uid:outside_ns_uid convention here. Can be specified multiple times"},
    {{"group", required_argument, NULL, 'g'}, "Groupname/gid of processess inside the jail (default: your current gid). You can also use inside_ns_gid:global_ns_gid convention here. Can be specified multiple times"},
    {{"hostname", required_argument, NULL, 'H'}, "UTS name (hostname) of the jail (default: 'NSJAIL')"},
    {{"cwd", required_argument, NULL, 'D'}, "Directory in the namespace the process will run (default: '/')"},
    {{"port", required_argument, NULL, 'p'}, "TCP port to bind to (enables MODE_LISTEN_TCP) (default: 0)"},
    {{"bindhost", required_argument, NULL, 0x604}, "IP address port to bind to (only in [MODE_LISTEN_TCP]), '::ffff:127.0.0.1' for locahost (default: '::')"},
    {{"max_conns_per_ip", required_argument, NULL, 'i'}, "Maximum number of connections per one IP (only in [MODE_LISTEN_TCP]), (default: 0 (unlimited))"},
    {{"log", required_argument, NULL, 'l'}, "Log file (default: /proc/self/fd/2)"},
    {{"time_limit", required_argument, NULL, 't'}, "Maximum time that a jail can exist, in seconds (default: 600)"},
    {{"daemon", no_argument, NULL, 'd'}, "Daemonize after start"},
    {{"verbose", no_argument, NULL, 'v'}, "Verbose output"},
    {{"quiet", no_argument, NULL, 'q'}, "Only output warning and more important messages"},
    {{"keep_env", no_argument, NULL, 'e'}, "Should all environment variables be passed to the child?"},
    {{"env", required_argument, NULL, 'E'}, "Environment variable (can be used multiple times)"},
    {{"keep_caps", no_argument, NULL, 0x0501}, "Don't drop capabilities (DANGEROUS)"},
    {{"silent", no_argument, NULL, 0x0502}, "Redirect child's fd:0/1/2 to /dev/null"},
    {{"skip_setsid", no_argument, NULL, 0x0504}, "Don't call setsid(), allows for terminal signal handling in the sandboxed process"},
    {{"pass_fd", required_argument, NULL, 0x0505}, "Don't close this FD before executing child (can be specified multiple times), by default: 0/1/2 are kept open"},
    {{"pivot_root_only", no_argument, NULL, 0x0506}, "Only perform pivot_root, no chroot. This will enable nested namespaces"},
    {{"disable_no_new_privs", no_argument, NULL, 0x0507}, "Don't set the prctl(NO_NEW_PRIVS, 1) (DANGEROUS)"},
    {{"rlimit_as", required_argument, NULL, 0x0201}, "RLIMIT_AS in MB, 'max' for RLIM_INFINITY, 'def' for the current value (default: 512)"},
    {{"rlimit_core", required_argument, NULL, 0x0202}, "RLIMIT_CORE in MB, 'max' for RLIM_INFINITY, 'def' for the current value (default: 0)"},
    {{"rlimit_cpu", required_argument, NULL, 0x0203}, "RLIMIT_CPU, 'max' for RLIM_INFINITY, 'def' for the current value (default: 600)"},
    {{"rlimit_fsize", required_argument, NULL, 0x0204}, "RLIMIT_FSIZE in MB, 'max' for RLIM_INFINITY, 'def' for the current value (default: 1)"},
    {{"rlimit_nofile", required_argument, NULL, 0x0205}, "RLIMIT_NOFILE, 'max' for RLIM_INFINITY, 'def' for the current value (default: 32)"},
    {{"rlimit_nproc", required_argument, NULL, 0x0206}, "RLIMIT_NPROC, 'max' for RLIM_INFINITY, 'def' for the current value (default: 'def')"},
    {{"rlimit_stack", required_argument, NULL, 0x0207}, "RLIMIT_STACK in MB, 'max' for RLIM_INFINITY, 'def' for the current value (default: 'def')"},
    {{"persona_addr_compat_layout", no_argument, NULL, 0x0301}, "personality(ADDR_COMPAT_LAYOUT)"},
    {{"persona_mmap_page_zero", no_argument, NULL, 0x0302}, "personality(MMAP_PAGE_ZERO)"},
    {{"persona_read_implies_exec", no_argument, NULL, 0x0303}, "personality(READ_IMPLIES_EXEC)"},
    {{"persona_addr_limit_3gb", no_argument, NULL, 0x0304}, "personality(ADDR_LIMIT_3GB)"},
    {{"persona_addr_no_randomize", no_argument, NULL, 0x0305}, "personality(ADDR_NO_RANDOMIZE)"},
    {{"disable_clone_newnet", no_argument, NULL, 'N'}, "Don't use CLONE_NEWNET. Enable networking inside the jail"},
    {{"disable_clone_newuser", no_argument, NULL, 0x0402}, "Don't use CLONE_NEWUSER. Requires euid==0"},
    {{"disable_clone_newns", no_argument, NULL, 0x0403}, "Don't use CLONE_NEWNS"},
    {{"disable_clone_newpid", no_argument, NULL, 0x0404}, "Don't use CLONE_NEWPID"},
    {{"disable_clone_newipc", no_argument, NULL, 0x0405}, "Don't use CLONE_NEWIPC"},
    {{"disable_clone_newuts", no_argument, NULL, 0x0406}, "Don't use CLONE_NEWUTS"},
    {{"enable_clone_newcgroup", no_argument, NULL, 0x0407}, "Use CLONE_NEWCGROUP"},
    {{"uid_mapping", required_argument, NULL, 'U'}, "Add a custom uid mapping of the form inside_uid:outside_uid:count. Setting this requires newuidmap to be present"},
    {{"gid_mapping", required_argument, NULL, 'G'}, "Add a custom gid mapping of the form inside_gid:outside_gid:count. Setting this requires newuidmap to be present"},
    {{"bindmount_ro", required_argument, NULL, 'R'}, "List of mountpoints to be mounted --bind (ro) inside the container. Can be specified multiple times. Supports 'source' syntax, or 'source:dest'"},
    {{"bindmount", required_argument, NULL, 'B'}, "List of mountpoints to be mounted --bind (rw) inside the container. Can be specified multiple times. Supports 'source' syntax, or 'source:dest'"},
    {{"tmpfsmount", required_argument, NULL, 'T'}, "List of mountpoints to be mounted as RW/tmpfs inside the container. Can be specified multiple times. Supports 'dest' syntax"},
    {{"tmpfs_size", required_argument, NULL, 0x0602}, "Number of bytes to allocate for tmpfsmounts (default: 4194304)"},
    {{"disable_proc", no_argument, NULL, 0x0603}, "Disable mounting /proc in the jail"},
    {{"seccomp_policy", required_argument, NULL, 'P'}, "Path to file containing seccomp-bpf policy (see kafel/)"},
    {{"seccomp_string", required_argument, NULL, 0x0901}, "String with kafel seccomp-bpf policy (see kafel/)"},
    {{"cgroup_mem_max", required_argument, NULL, 0x0801}, "Maximum number of bytes to use in the group (default: '0' - disabled)"},
    {{"cgroup_mem_mount", required_argument, NULL, 0x0802}, "Location of memory cgroup FS (default: '/sys/fs/cgroup/memory')"},
    {{"cgroup_mem_parent", required_argument, NULL, 0x0803}, "Which pre-existing memory cgroup to use as a parent (default: 'NSJAIL')"},
    {{"cgroup_pids_max", required_argument, NULL, 0x0811}, "Maximum number of pids in a cgroup (default: '0' - disabled)"},
    {{"cgroup_pids_mount", required_argument, NULL, 0x0812}, "Location of pids cgroup FS (default: '/sys/fs/cgroup/pids')"},
    {{"cgroup_pids_parent", required_argument, NULL, 0x0813}, "Which pre-existing pids cgroup to use as a parent (default: 'NSJAIL')"},
    {{"iface_no_lo", no_argument, NULL, 0x700}, "Don't bring up the 'lo' interface"},
    {{"macvlan_iface", required_argument, NULL, 'I'}, "Interface which will be cloned (MACVLAN) and put inside the subprocess' namespace as 'vs'"},
    {{"macvlan_vs_ip", required_argument, NULL, 0x701}, "IP of the 'vs' interface"},
    {{"macvlan_vs_nm", required_argument, NULL, 0x702}, "Netmask of the 'vs' interface"},
    {{"macvlan_vs_gw", required_argument, NULL, 0x703}, "Default GW for the 'vs' interface"},
};

struct custom_option deprecated_opts[] = {
    // Compatibilty flags for MACVLAN.
    // TODO(rswiecki): Remove this at some point.
    {{"iface", required_argument, NULL, 'I'}, "Interface which will be cloned (MACVLAN) and put inside the subprocess' namespace as 'vs'"},
    {{"iface_vs_ip", required_argument, NULL, 0x701}, "IP of the 'vs' interface"},
    {{"iface_vs_nm", required_argument, NULL, 0x702}, "Netmask of the 'vs' interface"},
    {{"iface_vs_gw", required_argument, NULL, 0x703}, "Default GW for the 'vs' interface"},
};
/*  *INDENT-ON* */

static const char *logYesNo(bool yes)
{
	return (yes ? "true" : "false");
}

static void cmdlineOptUsage(struct custom_option *option)
{
	if (option->opt.val < 0x80) {
		LOG_HELP_BOLD(" --%s%s%c %s", option->opt.name, "|-", option->opt.val,
			      option->opt.has_arg == required_argument ? "VALUE" : "");
	} else {
		LOG_HELP_BOLD(" --%s %s", option->opt.name,
			      option->opt.has_arg == required_argument ? "VALUE" : "");
	}
	LOG_HELP("\t%s", option->descr);
}

static void cmdlineUsage(const char *pname)
{
	LOG_HELP_BOLD("Usage: %s [options] -- path_to_command [args]", pname);
	LOG_HELP_BOLD("Options:");
	for (size_t i = 0; i < ARRAYSIZE(custom_opts); i++) {
		cmdlineOptUsage(&custom_opts[i]);
	}
	LOG_HELP_BOLD("\nDeprecated options:");
	for (size_t i = 0; i < ARRAYSIZE(deprecated_opts); i++) {
		cmdlineOptUsage(&deprecated_opts[i]);
		// Find replacement flag.
		for (size_t j = 0; j < ARRAYSIZE(custom_opts); j++) {
			if (custom_opts[j].opt.val == deprecated_opts[i].opt.val) {
				LOG_HELP_BOLD("\tDEPRECATED: Use %s instead.",
					      custom_opts[j].opt.name);
				break;
			}
		}
	}
	LOG_HELP_BOLD("\n Examples: ");
	LOG_HELP(" Wait on a port 31337 for connections, and run /bin/sh");
	LOG_HELP_BOLD("  nsjail -Ml --port 31337 --chroot / -- /bin/sh -i");
	LOG_HELP(" Re-run echo command as a sub-process");
	LOG_HELP_BOLD("  nsjail -Mr --chroot / -- /bin/echo \"ABC\"");
	LOG_HELP(" Run echo command once only, as a sub-process");
	LOG_HELP_BOLD("  nsjail -Mo --chroot / -- /bin/echo \"ABC\"");
	LOG_HELP(" Execute echo command directly, without a supervising process");
	LOG_HELP_BOLD("  nsjail -Me --chroot / --disable_proc -- /bin/echo \"ABC\"");
}

void cmdlineLogParams(struct nsjconf_t *nsjconf)
{
	switch (nsjconf->mode) {
	case MODE_LISTEN_TCP:
		LOG_I("Mode: LISTEN_TCP");
		break;
	case MODE_STANDALONE_ONCE:
		LOG_I("Mode: STANDALONE_ONCE");
		break;
	case MODE_STANDALONE_EXECVE:
		LOG_I("Mode: STANDALONE_EXECVE");
		break;
	case MODE_STANDALONE_RERUN:
		LOG_I("Mode: STANDALONE_RERUN");
		break;
	default:
		LOG_F("Mode: UNKNOWN");
		break;
	}

	LOG_I("Jail parameters: hostname:'%s', chroot:'%s', process:'%s', "
	      "bind:[%s]:%d, "
	      "max_conns_per_ip:%u, time_limit:%ld, personality:%#lx, daemonize:%s, "
	      "clone_newnet:%s, clone_newuser:%s, clone_newns:%s, clone_newpid:%s, "
	      "clone_newipc:%s, clonew_newuts:%s, clone_newcgroup:%s, keep_caps:%s, "
	      "tmpfs_size:%zu, disable_no_new_privs:%s, pivot_root_only:%s",
	      nsjconf->hostname, nsjconf->chroot, nsjconf->argv[0], nsjconf->bindhost,
	      nsjconf->port, nsjconf->max_conns_per_ip, nsjconf->tlimit,
	      nsjconf->personality, logYesNo(nsjconf->daemonize),
	      logYesNo(nsjconf->clone_newnet), logYesNo(nsjconf->clone_newuser),
	      logYesNo(nsjconf->clone_newns), logYesNo(nsjconf->clone_newpid),
	      logYesNo(nsjconf->clone_newipc), logYesNo(nsjconf->clone_newuts),
	      logYesNo(nsjconf->clone_newcgroup), logYesNo(nsjconf->keep_caps),
	      nsjconf->tmpfs_size, logYesNo(nsjconf->disable_no_new_privs),
	      logYesNo(nsjconf->pivot_root_only));

	{
		struct mounts_t *p;
		TAILQ_FOREACH(p, &nsjconf->mountpts, pointers) {
			LOG_I("Mount point: src:'%s' dst:'%s' type:'%s' flags:0x%tx options:'%s'",
			      p->src, p->dst, p->fs_type, p->flags, p->options);
		}
	}
	{
		struct idmap_t *p;
		TAILQ_FOREACH(p, &nsjconf->uids, pointers) {
			LOG_I("Uid map: inside_uid:%d outside_uid:%d", p->inside_id, p->outside_id);
		}
		TAILQ_FOREACH(p, &nsjconf->gids, pointers) {
			LOG_I("Gid map: inside_gid:%d outside_gid:%d", p->inside_id, p->outside_id);
		}
	}

	{
		struct mapping_t *p;
		TAILQ_FOREACH(p, &nsjconf->uid_mappings, pointers) {
			LOG_I("Newuid mapping: inside_uid:'%s' outside_uid:'%s' count:'%s'",
			      p->inside_id, p->outside_id, p->count);
		}

		TAILQ_FOREACH(p, &nsjconf->gid_mappings, pointers) {
			LOG_I("Newgid mapping: inside_uid:'%s' outside_uid:'%s' count:'%s'",
			      p->inside_id, p->outside_id, p->count);
		}
	}
}

static bool cmdlineIsANumber(const char *s)
{
	for (int i = 0; s[i]; s++) {
		if (!isdigit(s[i]) && s[i] != 'x') {
			return false;
		}
	}
	return true;
}

__rlim64_t cmdlineParseRLimit(int res, const char *optarg, unsigned long mul)
{
	struct rlimit64 cur;
	if (prlimit64(0, res, NULL, &cur) == -1) {
		PLOG_F("getrlimit(%d)", res);
	}
	if (strcasecmp(optarg, "max") == 0) {
		return cur.rlim_max;
	}
	if (strcasecmp(optarg, "def") == 0) {
		return cur.rlim_cur;
	}
	if (cmdlineIsANumber(optarg) == false) {
		LOG_F("RLIMIT %d needs a numeric or 'max'/'def' value ('%s' provided)", res,
		      optarg);
	}
	__rlim64_t val = strtoull(optarg, NULL, 0) * mul;
	if (val == ULLONG_MAX && errno != 0) {
		PLOG_F("strtoul('%s', 0)", optarg);
	}
	return val;
}

/* findSpecDestination mutates spec (source:dest) to have a null byte instead
 * of ':' in between source and dest, then returns a pointer to the dest
 * string. */
static char *cmdlineSplitStrByColon(char *spec)
{
	char *dest = spec;
	while (*dest != ':' && *dest != '\0') {
		dest++;
	}

	switch (*dest) {
	case ':':
		*dest = '\0';
		return dest + 1;
	case '\0':
		return spec;
	default:
		// not reached
		return spec;
	}
}

static bool cmdlineParseUid(struct nsjconf_t *nsjconf, char *str)
{
	if (str == NULL) {
		return true;
	}

	char *second = cmdlineSplitStrByColon(str);
	pid_t inside_uid;
	pid_t outside_uid;

	struct passwd *pw = getpwnam(str);
	if (pw != NULL) {
		inside_uid = pw->pw_uid;
	} else if (cmdlineIsANumber(str)) {
		inside_uid = (uid_t) strtoull(str, NULL, 0);
	} else {
		LOG_E("No such user '%s'", str);
		return false;
	}

	if (str == second) {
		outside_uid = getuid();
	} else {
		pw = getpwnam(second);
		if (pw != NULL) {
			outside_uid = pw->pw_uid;
		} else if (cmdlineIsANumber(second)) {
			outside_uid = (uid_t) strtoull(second, NULL, 0);
		} else {
			LOG_E("No such user '%s'", second);
			return false;
		}
	}

	struct idmap_t *p = utilMalloc(sizeof(struct idmap_t));
	p->inside_id = inside_uid;
	p->outside_id = outside_uid;
	TAILQ_INSERT_TAIL(&nsjconf->uids, p, pointers);

	return true;
}

static bool cmdlineParseGid(struct nsjconf_t *nsjconf, char *str)
{
	if (str == NULL) {
		return true;
	}

	char *second = cmdlineSplitStrByColon(str);
	gid_t inside_gid;
	gid_t outside_gid;

	struct group *gr = getgrnam(str);
	if (gr != NULL) {
		inside_gid = gr->gr_gid;
	} else if (cmdlineIsANumber(str)) {
		inside_gid = (gid_t) strtoull(str, NULL, 0);
	} else {
		LOG_E("No such group '%s'", str);
		return false;
	}

	if (str == second) {
		outside_gid = getgid();
	} else {
		gr = getgrnam(second);
		if (gr != NULL) {
			outside_gid = gr->gr_gid;
		} else if (cmdlineIsANumber(second)) {
			outside_gid = (gid_t) strtoull(second, NULL, 0);
		} else {
			LOG_E("No such group '%s'", second);
			return false;
		}
	}

	struct idmap_t *p = utilMalloc(sizeof(struct idmap_t));
	p->inside_id = inside_gid;
	p->outside_id = outside_gid;
	TAILQ_INSERT_TAIL(&nsjconf->gids, p, pointers);

	return true;
}

bool cmdlineParse(int argc, char *argv[], struct nsjconf_t * nsjconf)
{
  /*  *INDENT-OFF* */
  (*nsjconf) = (const struct nsjconf_t){
      .hostname = "NSJAIL",
      .cwd = "/",
      .chroot = NULL,
      .argv = NULL,
      .port = 0,
      .bindhost = "::",
      .daemonize = false,
      .tlimit = 0,
      .pivot_root_only = false,
      .keep_caps = false,
      .disable_no_new_privs = false,
      .rl_as = 512 * (1024 * 1024),
      .rl_core = 0,
      .rl_cpu = 600,
      .rl_fsize = 1 * (1024 * 1024),
      .rl_nofile = 32,
      .rl_nproc = cmdlineParseRLimit(RLIMIT_NPROC, "def", 1),
      .rl_stack = cmdlineParseRLimit(RLIMIT_STACK, "def", 1),
      .personality = 0,
      .clone_newnet = true,
      .clone_newuser = true,
      .clone_newns = true,
      .clone_newpid = true,
      .clone_newipc = true,
      .clone_newuts = true,
      .clone_newcgroup = false,
      .mode = MODE_STANDALONE_ONCE,
      .is_root_rw = false,
      .is_silent = false,
      .skip_setsid = false,
      .max_conns_per_ip = 0,
      .tmpfs_size = 4 * (1024 * 1024),
      .mount_proc = true,
      .cgroup_mem_mount = "/sys/fs/cgroup/memory",
      .cgroup_mem_parent = "NSJAIL",
      .cgroup_mem_max = (size_t)0,
      .cgroup_pids_mount = "/sys/fs/cgroup/pids",
      .cgroup_pids_parent = "NSJAIL",
      .cgroup_pids_max = (size_t)0,
      .iface_no_lo = false,
      .iface = NULL,
      .iface_vs_ip = "0.0.0.0",
      .iface_vs_nm = "255.255.255.0",
      .iface_vs_gw = "0.0.0.0",
      .kafel_file = NULL,
      .kafel_string = NULL,
  };
  /*  *INDENT-ON* */
	enum llevel_t log_level = INFO;

	TAILQ_INIT(&nsjconf->uids);
	TAILQ_INIT(&nsjconf->gids);
	TAILQ_INIT(&nsjconf->envs);
	TAILQ_INIT(&nsjconf->pids);
	TAILQ_INIT(&nsjconf->mountpts);
	TAILQ_INIT(&nsjconf->open_fds);
	TAILQ_INIT(&nsjconf->uid_mappings);
	TAILQ_INIT(&nsjconf->gid_mappings);

	const char *logfile = NULL;
	static char cmdlineTmpfsSz[PATH_MAX] = "size=4194304";

	struct fds_t *f;
	f = utilMalloc(sizeof(struct fds_t));
	f->fd = STDIN_FILENO;
	TAILQ_INSERT_HEAD(&nsjconf->open_fds, f, pointers);
	f = utilMalloc(sizeof(struct fds_t));
	f->fd = STDOUT_FILENO;
	TAILQ_INSERT_HEAD(&nsjconf->open_fds, f, pointers);
	f = utilMalloc(sizeof(struct fds_t));
	f->fd = STDERR_FILENO;
	TAILQ_INSERT_HEAD(&nsjconf->open_fds, f, pointers);

<<<<<<< HEAD
	// Generate options array for getopt_long.
	size_t options_length = ARRAYSIZE(custom_opts) + ARRAYSIZE(deprecated_opts) + 1;
	struct option opts[options_length];
=======
        /*  *INDENT-OFF* */
	struct custom_option custom_opts[] = {
		{{"help", no_argument, NULL, 'h'}, "Help plz.."},
		{{"mode", required_argument, NULL, 'M'}, "Execution mode (default: o [MODE_STANDALONE_ONCE]):\n"
			"\tl: Wait for connections on a TCP port (specified with --port) [MODE_LISTEN_TCP]\n"
			"\to: Immediately launch a single process on the console using clone/execve [MODE_STANDALONE_ONCE]\n"
			"\te: Immediately launch a single process on the console using execve [MODE_STANDALONE_EXECVE]\n"
			"\tr: Immediately launch a single process on the console, keep doing it forever [MODE_STANDALONE_RERUN]"},
		{{"chroot", required_argument, NULL, 'c'}, "Directory containing / of the jail (default: none)"},
		{{"rw", no_argument, NULL, 0x601}, "Mount / and /proc as RW (default: RO)"},
		{{"user", required_argument, NULL, 'u'}, "Username/uid of processess inside the jail (default: your current uid). You can also use inside_ns_uid:outside_ns_uid convention here. Can be specified multiple times"},
		{{"group", required_argument, NULL, 'g'}, "Groupname/gid of processess inside the jail (default: your current gid). You can also use inside_ns_gid:global_ns_gid convention here. Can be specified multiple times"},
		{{"hostname", required_argument, NULL, 'H'}, "UTS name (hostname) of the jail (default: 'NSJAIL')"},
		{{"cwd", required_argument, NULL, 'D'}, "Directory in the namespace the process will run (default: '/')"},
		{{"port", required_argument, NULL, 'p'}, "TCP port to bind to (enables MODE_LISTEN_TCP) (default: 0)"},
		{{"bindhost", required_argument, NULL, 0x604}, "IP address port to bind to (only in [MODE_LISTEN_TCP]), '::ffff:127.0.0.1' for locahost (default: '::')"},
		{{"max_conns_per_ip", required_argument, NULL, 'i'}, "Maximum number of connections per one IP (only in [MODE_LISTEN_TCP]), (default: 0 (unlimited))"},
		{{"log", required_argument, NULL, 'l'}, "Log file (default: /proc/self/fd/2)"},
		{{"time_limit", required_argument, NULL, 't'}, "Maximum time that a jail can exist, in seconds (default: 600)"},
		{{"daemon", no_argument, NULL, 'd'}, "Daemonize after start"},
		{{"verbose", no_argument, NULL, 'v'}, "Verbose output"},
		{{"quiet", no_argument, NULL, 'q'}, "Only output warning and more important messages"},
		{{"keep_env", no_argument, NULL, 'e'}, "Should all environment variables be passed to the child?"},
		{{"env", required_argument, NULL, 'E'}, "Environment variable (can be used multiple times)"},
		{{"keep_caps", no_argument, NULL, 0x0501}, "Don't drop capabilities (DANGEROUS)"},
		{{"silent", no_argument, NULL, 0x0502}, "Redirect child's fd:0/1/2 to /dev/null"},
		{{"skip_setsid", no_argument, NULL, 0x0504}, "Don't call setsid(), allows for terminal signal handling in the sandboxed process"},
		{{"pass_fd", required_argument, NULL, 0x0505}, "Don't close this FD before executing child (can be specified multiple times), by default: 0/1/2 are kept open"},
		{{"pivot_root_only", no_argument, NULL, 0x0506}, "Only perform pivot_root, no chroot. This will enable nested namespaces"},
		{{"disable_no_new_privs", no_argument, NULL, 0x0507}, "Don't set the prctl(NO_NEW_PRIVS, 1) (DANGEROUS)"},
		{{"rlimit_as", required_argument, NULL, 0x0201}, "RLIMIT_AS in MB, 'max' for RLIM_INFINITY, 'def' for the current value (default: 512)"},
		{{"rlimit_core", required_argument, NULL, 0x0202}, "RLIMIT_CORE in MB, 'max' for RLIM_INFINITY, 'def' for the current value (default: 0)"},
		{{"rlimit_cpu", required_argument, NULL, 0x0203}, "RLIMIT_CPU, 'max' for RLIM_INFINITY, 'def' for the current value (default: 600)"},
		{{"rlimit_fsize", required_argument, NULL, 0x0204}, "RLIMIT_FSIZE in MB, 'max' for RLIM_INFINITY, 'def' for the current value (default: 1)"},
		{{"rlimit_nofile", required_argument, NULL, 0x0205}, "RLIMIT_NOFILE, 'max' for RLIM_INFINITY, 'def' for the current value (default: 32)"},
		{{"rlimit_nproc", required_argument, NULL, 0x0206}, "RLIMIT_NPROC, 'max' for RLIM_INFINITY, 'def' for the current value (default: 'def')"},
		{{"rlimit_stack", required_argument, NULL, 0x0207}, "RLIMIT_STACK in MB, 'max' for RLIM_INFINITY, 'def' for the current value (default: 'def')"},
		{{"persona_addr_compat_layout", no_argument, NULL, 0x0301}, "personality(ADDR_COMPAT_LAYOUT)"},
		{{"persona_mmap_page_zero", no_argument, NULL, 0x0302}, "personality(MMAP_PAGE_ZERO)"},
		{{"persona_read_implies_exec", no_argument, NULL, 0x0303}, "personality(READ_IMPLIES_EXEC)"},
		{{"persona_addr_limit_3gb", no_argument, NULL, 0x0304}, "personality(ADDR_LIMIT_3GB)"},
		{{"persona_addr_no_randomize", no_argument, NULL, 0x0305}, "personality(ADDR_NO_RANDOMIZE)"},
		{{"disable_clone_newnet", no_argument, NULL, 'N'}, "Don't use CLONE_NEWNET. Enable networking inside the jail"},
		{{"disable_clone_newuser", no_argument, NULL, 0x0402}, "Don't use CLONE_NEWUSER. Requires euid==0"},
		{{"disable_clone_newns", no_argument, NULL, 0x0403}, "Don't use CLONE_NEWNS"},
		{{"disable_clone_newpid", no_argument, NULL, 0x0404}, "Don't use CLONE_NEWPID"},
		{{"disable_clone_newipc", no_argument, NULL, 0x0405}, "Don't use CLONE_NEWIPC"},
		{{"disable_clone_newuts", no_argument, NULL, 0x0406}, "Don't use CLONE_NEWUTS"},
		{{"enable_clone_newcgroup", no_argument, NULL, 0x0407}, "Use CLONE_NEWCGROUP"},
		{{"uid_mapping", required_argument, NULL, 'U'}, "Add a custom uid mapping of the form inside_uid:outside_uid:count. Setting this requires newuidmap to be present"},
		{{"gid_mapping", required_argument, NULL, 'G'}, "Add a custom gid mapping of the form inside_gid:outside_gid:count. Setting this requires newuidmap to be present"},
		{{"bindmount_ro", required_argument, NULL, 'R'}, "List of mountpoints to be mounted --bind (ro) inside the container. Can be specified multiple times. Supports 'source' syntax, or 'source:dest'"},
		{{"bindmount", required_argument, NULL, 'B'}, "List of mountpoints to be mounted --bind (rw) inside the container. Can be specified multiple times. Supports 'source' syntax, or 'source:dest'"},
		{{"tmpfsmount", required_argument, NULL, 'T'}, "List of mountpoints to be mounted as RW/tmpfs inside the container. Can be specified multiple times. Supports 'dest' syntax"},
		{{"tmpfs_size", required_argument, NULL, 0x0602}, "Number of bytes to allocate for tmpfsmounts (default: 4194304)"},
		{{"disable_proc", no_argument, NULL, 0x0603}, "Disable mounting /proc in the jail"},
		{{"seccomp_policy", required_argument, NULL, 'P'}, "Path to file containing seccomp-bpf policy (see kafel/)"},
		{{"seccomp_string", required_argument, NULL, 0x0901}, "String with kafel seccomp-bpf policy (see kafel/)"},
		{{"cgroup_mem_max", required_argument, NULL, 0x0801}, "Maximum number of bytes to use in the group (default: '0' - disabled)"},
		{{"cgroup_mem_mount", required_argument, NULL, 0x0802}, "Location of memory cgroup FS (default: '/sys/fs/cgroup/memory')"},
		{{"cgroup_mem_parent", required_argument, NULL, 0x0803}, "Which pre-existing memory cgroup to use as a parent (default: 'NSJAIL')"},
		{{"cgroup_pids_max", required_argument, NULL, 0x0811}, "Maximum number of pids in a cgroup (default: '0' - disabled)"},
		{{"cgroup_pids_mount", required_argument, NULL, 0x0812}, "Location of pids cgroup FS (default: '/sys/fs/cgroup/pids')"},
		{{"cgroup_pids_parent", required_argument, NULL, 0x0813}, "Which pre-existing pids cgroup to use as a parent (default: 'NSJAIL')"},
		{{"iface_no_lo", no_argument, NULL, 0x700}, "Don't bring up the 'lo' interface"},
		{{"iface", required_argument, NULL, 'I'}, "Interface which will be cloned (MACVLAN) and put inside the subprocess' namespace as 'vs'"},
		{{"iface_vs_ip", required_argument, NULL, 0x701}, "IP of the 'vs' interface (e.g. \"192.168.0.1\")"},
		{{"iface_vs_nm", required_argument, NULL, 0x702}, "Netmask of the 'vs' interface (e.g. \"255.255.255.0\")"},
		{{"iface_vs_gw", required_argument, NULL, 0x703}, "Default GW for the 'vs' interface (e.g. \"192.168.0.1\")"},
		{{0, 0, 0, 0}, NULL},
	};
        /*  *INDENT-ON* */

	struct option opts[ARRAYSIZE(custom_opts)];
>>>>>>> e0ffb55b
	for (unsigned i = 0; i < ARRAYSIZE(custom_opts); i++) {
		opts[i] = custom_opts[i].opt;
	}
	for (unsigned i = 0; i < ARRAYSIZE(deprecated_opts); i++) {
		opts[ARRAYSIZE(custom_opts) + i] = deprecated_opts[i].opt;
	}
	// Last, NULL option as a terminator.
	struct option terminator = { NULL, 0, NULL, 0 };
	memcpy(&opts[options_length - 1].name, &terminator, sizeof(terminator));

	int opt_index = 0;
	for (;;) {
		int c = getopt_long(argc, argv,
				    "H:D:c:p:i:u:g:l:t:M:Ndvqeh?E:R:B:T:P:I:U:G:", opts,
				    &opt_index);
		if (c == -1) {
			break;
		}
		switch (c) {
		case 'H':
			nsjconf->hostname = optarg;
			break;
		case 'D':
			nsjconf->cwd = optarg;
			break;
		case 'c':
			nsjconf->chroot = optarg;
			break;
		case 'p':
			nsjconf->port = strtoul(optarg, NULL, 0);
			nsjconf->mode = MODE_LISTEN_TCP;
			break;
		case 0x604:
			nsjconf->bindhost = optarg;
			break;
		case 'i':
			nsjconf->max_conns_per_ip = strtoul(optarg, NULL, 0);
			break;
		case 'u':
			if (cmdlineParseUid(nsjconf, optarg) == false) {
				LOG_F("cmdlineParseUid('%s')", optarg);
			}
			break;
		case 'g':
			if (cmdlineParseGid(nsjconf, optarg) == false) {
				LOG_F("cmdlineParseGid('%s')", optarg);
			}
			break;
		case 'l':
			logfile = optarg;
			break;
		case 'd':
			nsjconf->daemonize = true;
			break;
		case 'v':
			log_level = DEBUG;
			break;
		case 'q':
			log_level = WARNING;
			break;
		case 'e':
			nsjconf->keep_env = true;
			break;
		case 't':
			nsjconf->tlimit = strtol(optarg, NULL, 0);
			break;
		case 'h':	/* help */
			cmdlineUsage(argv[0]);
			exit(0);
			break;
		case 0x0201:
			nsjconf->rl_as = cmdlineParseRLimit(RLIMIT_AS, optarg, (1024 * 1024));
			break;
		case 0x0202:
			nsjconf->rl_core = cmdlineParseRLimit(RLIMIT_CORE, optarg, (1024 * 1024));
			break;
		case 0x0203:
			nsjconf->rl_cpu = cmdlineParseRLimit(RLIMIT_CPU, optarg, 1);
			break;
		case 0x0204:
			nsjconf->rl_fsize = cmdlineParseRLimit(RLIMIT_FSIZE, optarg, (1024 * 1024));
			break;
		case 0x0205:
			nsjconf->rl_nofile = cmdlineParseRLimit(RLIMIT_NOFILE, optarg, 1);
			break;
		case 0x0206:
			nsjconf->rl_nproc = cmdlineParseRLimit(RLIMIT_NPROC, optarg, 1);
			break;
		case 0x0207:
			nsjconf->rl_stack = cmdlineParseRLimit(RLIMIT_STACK, optarg, (1024 * 1024));
			break;
		case 0x0301:
			nsjconf->personality |= ADDR_COMPAT_LAYOUT;
			break;
		case 0x0302:
			nsjconf->personality |= MMAP_PAGE_ZERO;
			break;
		case 0x0303:
			nsjconf->personality |= READ_IMPLIES_EXEC;
			break;
		case 0x0304:
			nsjconf->personality |= ADDR_LIMIT_3GB;
			break;
		case 0x0305:
			nsjconf->personality |= ADDR_NO_RANDOMIZE;
			break;
		case 'N':
			nsjconf->clone_newnet = false;
			break;
		case 0x0402:
			nsjconf->clone_newuser = false;
			break;
		case 0x0403:
			nsjconf->clone_newns = false;
			break;
		case 0x0404:
			nsjconf->clone_newpid = false;
			break;
		case 0x0405:
			nsjconf->clone_newipc = false;
			break;
		case 0x0406:
			nsjconf->clone_newuts = false;
			break;
		case 0x0407:
			nsjconf->clone_newcgroup = true;
			break;
		case 0x0501:
			nsjconf->keep_caps = true;
			break;
		case 0x0502:
			nsjconf->is_silent = true;
			break;
		case 0x0504:
			nsjconf->skip_setsid = true;
			break;
		case 0x0505:{
				struct fds_t *f;
				f = utilMalloc(sizeof(struct fds_t));
				f->fd = (int)strtol(optarg, NULL, 0);
				TAILQ_INSERT_HEAD(&nsjconf->open_fds, f, pointers);
			} break;
		case 0x0506:
			nsjconf->pivot_root_only = true;
			break;
		case 0x0507:
			nsjconf->disable_no_new_privs = true;
			break;
		case 0x0601:
			nsjconf->is_root_rw = true;
			break;
		case 0x0602:
			nsjconf->tmpfs_size = strtoull(optarg, NULL, 0);
			snprintf(cmdlineTmpfsSz, sizeof(cmdlineTmpfsSz), "size=%zu",
				 nsjconf->tmpfs_size);
			break;
		case 0x0603:
			nsjconf->mount_proc = false;
			break;
		case 'E':{
				struct charptr_t *p = utilMalloc(sizeof(struct charptr_t));
				p->val = optarg;
				TAILQ_INSERT_TAIL(&nsjconf->envs, p, pointers);
			} break;
		case 'U':
		case 'G':{
				struct mapping_t *p = utilMalloc(sizeof(struct mapping_t));
				p->inside_id = optarg;
				char *outside_id = cmdlineSplitStrByColon(optarg);
				p->outside_id = outside_id;
				p->count = cmdlineSplitStrByColon(outside_id);
				if (c == 'U') {
					TAILQ_INSERT_TAIL(&nsjconf->uid_mappings, p, pointers);
				} else {
					TAILQ_INSERT_TAIL(&nsjconf->gid_mappings, p, pointers);
				}
			}
			break;
		case 'R':{
				struct mounts_t *p = utilMalloc(sizeof(struct mounts_t));
				p->src = optarg;
				p->dst = cmdlineSplitStrByColon(optarg);
				p->flags = MS_BIND | MS_REC | MS_RDONLY;
				p->options = "";
				p->fs_type = "";
				TAILQ_INSERT_TAIL(&nsjconf->mountpts, p, pointers);
			} break;
		case 'B':{
				struct mounts_t *p = utilMalloc(sizeof(struct mounts_t));
				p->src = optarg;
				p->dst = cmdlineSplitStrByColon(optarg);
				p->flags = MS_BIND | MS_REC;
				p->options = "";
				p->fs_type = "";
				TAILQ_INSERT_TAIL(&nsjconf->mountpts, p, pointers);
			} break;
		case 'T':{
				struct mounts_t *p = utilMalloc(sizeof(struct mounts_t));
				p->src = NULL;
				p->dst = optarg;
				p->flags = 0;
				p->options = cmdlineTmpfsSz;
				p->fs_type = "tmpfs";
				TAILQ_INSERT_TAIL(&nsjconf->mountpts, p, pointers);
			} break;
		case 'M':
			switch (optarg[0]) {
			case 'l':
				nsjconf->mode = MODE_LISTEN_TCP;
				break;
			case 'o':
				nsjconf->mode = MODE_STANDALONE_ONCE;
				break;
			case 'e':
				nsjconf->mode = MODE_STANDALONE_EXECVE;
				break;
			case 'r':
				nsjconf->mode = MODE_STANDALONE_RERUN;
				break;
			default:
				LOG_E("Modes supported: -M l - MODE_LISTEN_TCP (default)");
				LOG_E("                 -M o - MODE_STANDALONE_ONCE");
				LOG_E("                 -M r - MODE_STANDALONE_RERUN");
				LOG_E("                 -M e - MODE_STANDALONE_EXECVE");
				cmdlineUsage(argv[0]);
				return false;
				break;
			}
			break;
		case 0x700:
			nsjconf->iface_no_lo = true;
			break;
		case 'I':
			nsjconf->iface = optarg;
			break;
		case 0x701:
			nsjconf->iface_vs_ip = optarg;
			break;
		case 0x702:
			nsjconf->iface_vs_nm = optarg;
			break;
		case 0x703:
			nsjconf->iface_vs_gw = optarg;
			break;
		case 0x801:
			nsjconf->cgroup_mem_max = (size_t) strtoull(optarg, NULL, 0);
			break;
		case 0x802:
			nsjconf->cgroup_mem_mount = optarg;
			break;
		case 0x803:
			nsjconf->cgroup_mem_parent = optarg;
			break;
		case 0x811:
			nsjconf->cgroup_pids_max = (size_t) strtoull(optarg, NULL, 0);
			break;
		case 0x812:
			nsjconf->cgroup_pids_mount = optarg;
			break;
		case 0x813:
			nsjconf->cgroup_pids_parent = optarg;
			break;
		case 'P':
			if ((nsjconf->kafel_file = fopen(optarg, "r")) == NULL) {
				PLOG_F("Couldn't open '%s'", optarg);
			}
			break;
		case 0x0901:
			nsjconf->kafel_string = optarg;
			break;
		default:
			cmdlineUsage(argv[0]);
			return false;
			break;
		}
	}

	if (nsjconf->mount_proc == true) {
		struct mounts_t *p = utilMalloc(sizeof(struct mounts_t));
		p->src = NULL;
		p->dst = "/proc";
		p->flags = 0;
		if (nsjconf->is_root_rw == false) {
			p->flags |= MS_RDONLY;
		}
		p->options = "";
		p->fs_type = "proc";
		TAILQ_INSERT_HEAD(&nsjconf->mountpts, p, pointers);
	}
	if (nsjconf->chroot != NULL) {
		struct mounts_t *p = utilMalloc(sizeof(struct mounts_t));
		p->src = nsjconf->chroot;
		p->dst = "/";
		p->flags = MS_BIND | MS_REC;
		p->options = "";
		p->fs_type = "";
		if (nsjconf->is_root_rw == false) {
			p->flags |= MS_RDONLY;
		}
		TAILQ_INSERT_HEAD(&nsjconf->mountpts, p, pointers);
	} else {
		struct mounts_t *p = utilMalloc(sizeof(struct mounts_t));
		p->src = NULL;
		p->dst = "/";
		p->flags = 0;
		p->options = "";
		p->fs_type = "tmpfs";
		if (nsjconf->is_root_rw == false) {
			p->flags |= MS_RDONLY;
		}
		TAILQ_INSERT_HEAD(&nsjconf->mountpts, p, pointers);
	}

	if (TAILQ_EMPTY(&nsjconf->uids)) {
		struct idmap_t *p = utilMalloc(sizeof(struct idmap_t));
		p->inside_id = getuid();
		p->outside_id = getuid();
		TAILQ_INSERT_HEAD(&nsjconf->uids, p, pointers);
	}
	if (TAILQ_EMPTY(&nsjconf->gids)) {
		struct idmap_t *p = utilMalloc(sizeof(struct idmap_t));
		p->inside_id = getgid();
		p->outside_id = getgid();
		TAILQ_INSERT_HEAD(&nsjconf->gids, p, pointers);
	}

	if (logInitLogFile(nsjconf, logfile, log_level) == false) {
		return false;
	}

	nsjconf->argv = &argv[optind];
	if (nsjconf->argv[0] == NULL) {
		LOG_E("No command provided");
		cmdlineUsage(argv[0]);
		return false;
	}

	return true;
}<|MERGE_RESOLUTION|>--- conflicted
+++ resolved
@@ -120,18 +120,18 @@
     {{"cgroup_pids_parent", required_argument, NULL, 0x0813}, "Which pre-existing pids cgroup to use as a parent (default: 'NSJAIL')"},
     {{"iface_no_lo", no_argument, NULL, 0x700}, "Don't bring up the 'lo' interface"},
     {{"macvlan_iface", required_argument, NULL, 'I'}, "Interface which will be cloned (MACVLAN) and put inside the subprocess' namespace as 'vs'"},
-    {{"macvlan_vs_ip", required_argument, NULL, 0x701}, "IP of the 'vs' interface"},
-    {{"macvlan_vs_nm", required_argument, NULL, 0x702}, "Netmask of the 'vs' interface"},
-    {{"macvlan_vs_gw", required_argument, NULL, 0x703}, "Default GW for the 'vs' interface"},
+    {{"macvlan_vs_ip", required_argument, NULL, 0x701}, "IP of the 'vs' interface (e.g. \"192.168.0.1\")"},
+    {{"macvlan_vs_nm", required_argument, NULL, 0x702}, "Netmask of the 'vs' interface (e.g. \"255.255.255.0\")"},
+    {{"macvlan_vs_gw", required_argument, NULL, 0x703}, "Default GW for the 'vs' interface (e.g. \"192.168.0.1\")"},
 };
 
 struct custom_option deprecated_opts[] = {
     // Compatibilty flags for MACVLAN.
     // TODO(rswiecki): Remove this at some point.
     {{"iface", required_argument, NULL, 'I'}, "Interface which will be cloned (MACVLAN) and put inside the subprocess' namespace as 'vs'"},
-    {{"iface_vs_ip", required_argument, NULL, 0x701}, "IP of the 'vs' interface"},
-    {{"iface_vs_nm", required_argument, NULL, 0x702}, "Netmask of the 'vs' interface"},
-    {{"iface_vs_gw", required_argument, NULL, 0x703}, "Default GW for the 'vs' interface"},
+    {{"iface_vs_ip", required_argument, NULL, 0x701}, "IP of the 'vs' interface (e.g. \"192.168.0.1\")"},
+    {{"iface_vs_nm", required_argument, NULL, 0x702}, "Netmask of the 'vs' interface (e.g. \"255.255.255.0\")"},
+    {{"iface_vs_gw", required_argument, NULL, 0x703}, "Default GW for the 'vs' interface (e.g. \"192.168.0.1\")"},
 };
 /*  *INDENT-ON* */
 
@@ -465,86 +465,9 @@
 	f->fd = STDERR_FILENO;
 	TAILQ_INSERT_HEAD(&nsjconf->open_fds, f, pointers);
 
-<<<<<<< HEAD
 	// Generate options array for getopt_long.
 	size_t options_length = ARRAYSIZE(custom_opts) + ARRAYSIZE(deprecated_opts) + 1;
 	struct option opts[options_length];
-=======
-        /*  *INDENT-OFF* */
-	struct custom_option custom_opts[] = {
-		{{"help", no_argument, NULL, 'h'}, "Help plz.."},
-		{{"mode", required_argument, NULL, 'M'}, "Execution mode (default: o [MODE_STANDALONE_ONCE]):\n"
-			"\tl: Wait for connections on a TCP port (specified with --port) [MODE_LISTEN_TCP]\n"
-			"\to: Immediately launch a single process on the console using clone/execve [MODE_STANDALONE_ONCE]\n"
-			"\te: Immediately launch a single process on the console using execve [MODE_STANDALONE_EXECVE]\n"
-			"\tr: Immediately launch a single process on the console, keep doing it forever [MODE_STANDALONE_RERUN]"},
-		{{"chroot", required_argument, NULL, 'c'}, "Directory containing / of the jail (default: none)"},
-		{{"rw", no_argument, NULL, 0x601}, "Mount / and /proc as RW (default: RO)"},
-		{{"user", required_argument, NULL, 'u'}, "Username/uid of processess inside the jail (default: your current uid). You can also use inside_ns_uid:outside_ns_uid convention here. Can be specified multiple times"},
-		{{"group", required_argument, NULL, 'g'}, "Groupname/gid of processess inside the jail (default: your current gid). You can also use inside_ns_gid:global_ns_gid convention here. Can be specified multiple times"},
-		{{"hostname", required_argument, NULL, 'H'}, "UTS name (hostname) of the jail (default: 'NSJAIL')"},
-		{{"cwd", required_argument, NULL, 'D'}, "Directory in the namespace the process will run (default: '/')"},
-		{{"port", required_argument, NULL, 'p'}, "TCP port to bind to (enables MODE_LISTEN_TCP) (default: 0)"},
-		{{"bindhost", required_argument, NULL, 0x604}, "IP address port to bind to (only in [MODE_LISTEN_TCP]), '::ffff:127.0.0.1' for locahost (default: '::')"},
-		{{"max_conns_per_ip", required_argument, NULL, 'i'}, "Maximum number of connections per one IP (only in [MODE_LISTEN_TCP]), (default: 0 (unlimited))"},
-		{{"log", required_argument, NULL, 'l'}, "Log file (default: /proc/self/fd/2)"},
-		{{"time_limit", required_argument, NULL, 't'}, "Maximum time that a jail can exist, in seconds (default: 600)"},
-		{{"daemon", no_argument, NULL, 'd'}, "Daemonize after start"},
-		{{"verbose", no_argument, NULL, 'v'}, "Verbose output"},
-		{{"quiet", no_argument, NULL, 'q'}, "Only output warning and more important messages"},
-		{{"keep_env", no_argument, NULL, 'e'}, "Should all environment variables be passed to the child?"},
-		{{"env", required_argument, NULL, 'E'}, "Environment variable (can be used multiple times)"},
-		{{"keep_caps", no_argument, NULL, 0x0501}, "Don't drop capabilities (DANGEROUS)"},
-		{{"silent", no_argument, NULL, 0x0502}, "Redirect child's fd:0/1/2 to /dev/null"},
-		{{"skip_setsid", no_argument, NULL, 0x0504}, "Don't call setsid(), allows for terminal signal handling in the sandboxed process"},
-		{{"pass_fd", required_argument, NULL, 0x0505}, "Don't close this FD before executing child (can be specified multiple times), by default: 0/1/2 are kept open"},
-		{{"pivot_root_only", no_argument, NULL, 0x0506}, "Only perform pivot_root, no chroot. This will enable nested namespaces"},
-		{{"disable_no_new_privs", no_argument, NULL, 0x0507}, "Don't set the prctl(NO_NEW_PRIVS, 1) (DANGEROUS)"},
-		{{"rlimit_as", required_argument, NULL, 0x0201}, "RLIMIT_AS in MB, 'max' for RLIM_INFINITY, 'def' for the current value (default: 512)"},
-		{{"rlimit_core", required_argument, NULL, 0x0202}, "RLIMIT_CORE in MB, 'max' for RLIM_INFINITY, 'def' for the current value (default: 0)"},
-		{{"rlimit_cpu", required_argument, NULL, 0x0203}, "RLIMIT_CPU, 'max' for RLIM_INFINITY, 'def' for the current value (default: 600)"},
-		{{"rlimit_fsize", required_argument, NULL, 0x0204}, "RLIMIT_FSIZE in MB, 'max' for RLIM_INFINITY, 'def' for the current value (default: 1)"},
-		{{"rlimit_nofile", required_argument, NULL, 0x0205}, "RLIMIT_NOFILE, 'max' for RLIM_INFINITY, 'def' for the current value (default: 32)"},
-		{{"rlimit_nproc", required_argument, NULL, 0x0206}, "RLIMIT_NPROC, 'max' for RLIM_INFINITY, 'def' for the current value (default: 'def')"},
-		{{"rlimit_stack", required_argument, NULL, 0x0207}, "RLIMIT_STACK in MB, 'max' for RLIM_INFINITY, 'def' for the current value (default: 'def')"},
-		{{"persona_addr_compat_layout", no_argument, NULL, 0x0301}, "personality(ADDR_COMPAT_LAYOUT)"},
-		{{"persona_mmap_page_zero", no_argument, NULL, 0x0302}, "personality(MMAP_PAGE_ZERO)"},
-		{{"persona_read_implies_exec", no_argument, NULL, 0x0303}, "personality(READ_IMPLIES_EXEC)"},
-		{{"persona_addr_limit_3gb", no_argument, NULL, 0x0304}, "personality(ADDR_LIMIT_3GB)"},
-		{{"persona_addr_no_randomize", no_argument, NULL, 0x0305}, "personality(ADDR_NO_RANDOMIZE)"},
-		{{"disable_clone_newnet", no_argument, NULL, 'N'}, "Don't use CLONE_NEWNET. Enable networking inside the jail"},
-		{{"disable_clone_newuser", no_argument, NULL, 0x0402}, "Don't use CLONE_NEWUSER. Requires euid==0"},
-		{{"disable_clone_newns", no_argument, NULL, 0x0403}, "Don't use CLONE_NEWNS"},
-		{{"disable_clone_newpid", no_argument, NULL, 0x0404}, "Don't use CLONE_NEWPID"},
-		{{"disable_clone_newipc", no_argument, NULL, 0x0405}, "Don't use CLONE_NEWIPC"},
-		{{"disable_clone_newuts", no_argument, NULL, 0x0406}, "Don't use CLONE_NEWUTS"},
-		{{"enable_clone_newcgroup", no_argument, NULL, 0x0407}, "Use CLONE_NEWCGROUP"},
-		{{"uid_mapping", required_argument, NULL, 'U'}, "Add a custom uid mapping of the form inside_uid:outside_uid:count. Setting this requires newuidmap to be present"},
-		{{"gid_mapping", required_argument, NULL, 'G'}, "Add a custom gid mapping of the form inside_gid:outside_gid:count. Setting this requires newuidmap to be present"},
-		{{"bindmount_ro", required_argument, NULL, 'R'}, "List of mountpoints to be mounted --bind (ro) inside the container. Can be specified multiple times. Supports 'source' syntax, or 'source:dest'"},
-		{{"bindmount", required_argument, NULL, 'B'}, "List of mountpoints to be mounted --bind (rw) inside the container. Can be specified multiple times. Supports 'source' syntax, or 'source:dest'"},
-		{{"tmpfsmount", required_argument, NULL, 'T'}, "List of mountpoints to be mounted as RW/tmpfs inside the container. Can be specified multiple times. Supports 'dest' syntax"},
-		{{"tmpfs_size", required_argument, NULL, 0x0602}, "Number of bytes to allocate for tmpfsmounts (default: 4194304)"},
-		{{"disable_proc", no_argument, NULL, 0x0603}, "Disable mounting /proc in the jail"},
-		{{"seccomp_policy", required_argument, NULL, 'P'}, "Path to file containing seccomp-bpf policy (see kafel/)"},
-		{{"seccomp_string", required_argument, NULL, 0x0901}, "String with kafel seccomp-bpf policy (see kafel/)"},
-		{{"cgroup_mem_max", required_argument, NULL, 0x0801}, "Maximum number of bytes to use in the group (default: '0' - disabled)"},
-		{{"cgroup_mem_mount", required_argument, NULL, 0x0802}, "Location of memory cgroup FS (default: '/sys/fs/cgroup/memory')"},
-		{{"cgroup_mem_parent", required_argument, NULL, 0x0803}, "Which pre-existing memory cgroup to use as a parent (default: 'NSJAIL')"},
-		{{"cgroup_pids_max", required_argument, NULL, 0x0811}, "Maximum number of pids in a cgroup (default: '0' - disabled)"},
-		{{"cgroup_pids_mount", required_argument, NULL, 0x0812}, "Location of pids cgroup FS (default: '/sys/fs/cgroup/pids')"},
-		{{"cgroup_pids_parent", required_argument, NULL, 0x0813}, "Which pre-existing pids cgroup to use as a parent (default: 'NSJAIL')"},
-		{{"iface_no_lo", no_argument, NULL, 0x700}, "Don't bring up the 'lo' interface"},
-		{{"iface", required_argument, NULL, 'I'}, "Interface which will be cloned (MACVLAN) and put inside the subprocess' namespace as 'vs'"},
-		{{"iface_vs_ip", required_argument, NULL, 0x701}, "IP of the 'vs' interface (e.g. \"192.168.0.1\")"},
-		{{"iface_vs_nm", required_argument, NULL, 0x702}, "Netmask of the 'vs' interface (e.g. \"255.255.255.0\")"},
-		{{"iface_vs_gw", required_argument, NULL, 0x703}, "Default GW for the 'vs' interface (e.g. \"192.168.0.1\")"},
-		{{0, 0, 0, 0}, NULL},
-	};
-        /*  *INDENT-ON* */
-
-	struct option opts[ARRAYSIZE(custom_opts)];
->>>>>>> e0ffb55b
 	for (unsigned i = 0; i < ARRAYSIZE(custom_opts); i++) {
 		opts[i] = custom_opts[i].opt;
 	}
